# Changelog

All notable changes to this project will be documented in this file.

The format is based on [Keep a Changelog](https://keepachangelog.com/en/1.0.0/),
and this project adheres to [Semantic Versioning](https://semver.org/spec/v2.0.0.html).

<<<<<<< HEAD
## [0.2.0] - 2024-08-24
=======
## [0.2.0] - 2025-08-24

### Added
- Release 0.2.0


## [0.3.0] - 2025-08-24

### Added
- Release 0.3.0


## [Unreleased]
>>>>>>> 847e28ac

### Added

- Production-grade GitHub repository configuration
- Comprehensive CI/CD workflow with testing, linting, and security checks
- Automated release workflow for PyPI publishing and GitHub releases
- Pull request and issue templates for better contribution experience
- Enhanced security policy and contributing guidelines
- Code quality badges and comprehensive documentation
- Enhanced development dependencies including security tools (bandit, safety)
- Parallel testing support with pytest-xdist
- Comprehensive Makefile with production commands
- Enhanced .gitignore for production environments
- Comprehensive input validation for pod names and base branches
- Enhanced error handling with clear, actionable error messages
- Git operation safety checks (merge/rebase/cherry-pick in progress)
- Worktree integrity validation
- User confirmation prompts for destructive operations
- Comprehensive test suite with mocking support
- Modern Python packaging with pyproject.toml

### Changed

- Replaced setup.py with modern pyproject.toml
- Improved error messages and user feedback
- Enhanced code organization and function design
- Better Git operation safety and validation

### Fixed

- Critical syntax error in `remote_branch_exists` function
- Global variable initialization failure causing immediate crashes
- Poor error handling for Git operations
- Missing validation for user inputs
- Inadequate testing coverage

### Security

- Input sanitization for pod names
- Path validation to prevent directory traversal
- Git repository isolation improvements

## [Unreleased]

### Added

- Future features and improvements

## [0.1.0] - 2024-01-XX

### Added

- Initial release of taskpods
- Basic worktree management functionality
- Support for creating, finishing, and aborting pods
- GitHub CLI integration for pull requests
- Editor integration (Cursor, VS Code)

### Features

- `taskpods start <name>` - Create new pod worktree
- `taskpods done <name>` - Commit, push, and optionally create PR
- `taskpods abort <name>` - Safely delete unpushed pods
- `taskpods list` - List active pods
- `taskpods prune` - Remove merged pods<|MERGE_RESOLUTION|>--- conflicted
+++ resolved
@@ -5,9 +5,6 @@
 The format is based on [Keep a Changelog](https://keepachangelog.com/en/1.0.0/),
 and this project adheres to [Semantic Versioning](https://semver.org/spec/v2.0.0.html).
 
-<<<<<<< HEAD
-## [0.2.0] - 2024-08-24
-=======
 ## [0.2.0] - 2025-08-24
 
 ### Added
@@ -19,9 +16,6 @@
 ### Added
 - Release 0.3.0
 
-
-## [Unreleased]
->>>>>>> 847e28ac
 
 ### Added
 
