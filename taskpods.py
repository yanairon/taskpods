#!/usr/bin/env python3
"""
taskpods: spin up isolated Git worktrees for parallel development tasks.

This script allows you to create disposable "pods" backed by Git worktrees and
branches.  Each pod lives under `.taskpods/<name>` in your repository and is
checked out on its own branch (`pods/<name>` by default) based off a base
branch (`main` by default).  When you finish or abandon a pod, you can commit
and push the work, then remove the worktree, or delete everything if the
branch was never pushed.

Commands:

* `start <name>` – create a new pod worktree and branch from the base.
* `done <name>` – stage, commit, push the pod, optionally open a PR via `gh`.
* `abort <name>` – remove an unpushed pod and its branch.
* `list` – list all pods currently checked out.
* `prune` – remove pods whose branches are fully merged into their base.

Usage:

    taskpods start myfeature
    taskpods done myfeature -m "Implement feature X" --remove
    taskpods abort spike-experiment
    taskpods list
    taskpods prune

See the README.md for more details.
"""

import argparse
import json
import os
import shutil
import subprocess
import sys
from typing import List, Optional, Tuple


def get_repo_root() -> str:
    """Get the Git repository root directory."""
    try:
        result = subprocess.run(
            ["git", "rev-parse", "--show-toplevel"],
            capture_output=True,
            text=True,
            check=True,
        )
        return result.stdout.strip()
    except subprocess.CalledProcessError:
        print("[x] Error: Not in a Git repository")
        sys.exit(1)


def get_pods_dir() -> str:
    """Get the taskpods directory path."""
    return os.path.join(get_repo_root(), ".taskpods")


# Initialize these lazily to avoid errors at import time
REPO_ROOT = None
PODS_DIR = None


def sh(
    cmd: List[str], cwd: Optional[str] = None, check: bool = True
) -> subprocess.CompletedProcess:
    """Run a command and optionally check for errors."""
    return subprocess.run(cmd, cwd=cwd, check=check)


def sout(cmd: List[str], cwd: Optional[str] = None) -> str:
    """Run a command and return stdout as a string."""
    return subprocess.run(
        cmd, cwd=cwd, capture_output=True, text=True, check=True
    ).stdout.strip()


def have(cmd_name: str) -> bool:
    """Return True if an executable exists on the system PATH."""
    return shutil.which(cmd_name) is not None


def ensure_pods_dir() -> None:
    """Create the pods directory if it does not exist."""
    pods_dir = get_pods_dir()
    os.makedirs(pods_dir, exist_ok=True)


def validate_base_branch(base: str) -> None:
    """Validate that the base branch exists and is accessible."""
    if not branch_exists(base):
        print(f"[x] Error: Base branch '{base}' does not exist locally")
        sys.exit(1)

    # Check if remote branch exists
    if not remote_branch_exists(base):
        print(f"[x] Error: Base branch '{base}' does not exist on remote 'origin'")
        sys.exit(1)


def check_remote_origin() -> None:
    """Check if remote 'origin' is configured."""
    repo_root = get_repo_root()
    try:
        result = subprocess.run(
            ["git", "remote", "get-url", "origin"],
            cwd=repo_root,
            capture_output=True,
            text=True,
            check=True,
        )
        if not result.stdout.strip():
            print("[x] Error: Remote 'origin' is not configured")
            sys.exit(1)
    except subprocess.CalledProcessError:
        print("[x] Error: Remote 'origin' is not configured")
        sys.exit(1)


def has_uncommitted_changes(worktree_path: str) -> bool:
    """Check if there are uncommitted changes in the worktree."""
    try:
        result = subprocess.run(
            ["git", "status", "--porcelain"],
            cwd=worktree_path,
            capture_output=True,
            text=True,
            check=True,
        )
        return bool(result.stdout.strip())
    except subprocess.CalledProcessError:
        return False


def check_git_operations_in_progress() -> None:
    """Check if there are any Git operations in progress that could interfere."""
    repo_root = get_repo_root()

    # Check for merge/rebase/cherry-pick in progress
    git_dir = os.path.join(repo_root, ".git")
    merge_head = os.path.join(git_dir, "MERGE_HEAD")
    rebase_merge = os.path.join(git_dir, "rebase-merge")
    cherry_pick = os.path.join(git_dir, "CHERRY_PICK_HEAD")

    if os.path.exists(merge_head):
        print("[x] Error: A merge is in progress. Please complete or abort it first.")
        sys.exit(1)

    if os.path.exists(rebase_merge):
        print("[x] Error: A rebase is in progress. Please complete or abort it first.")
        sys.exit(1)

    if os.path.exists(cherry_pick):
        print(
<<<<<<< HEAD
            "[x] Error: A cherry-pick is in progress. Please complete or abort it first."
=======
            "[x] Error: A cherry-pick is in progress. Please complete or abort it "
            "first."
>>>>>>> 37128a5a
        )
        sys.exit(1)


def validate_worktree_link(worktree_path: str) -> None:
    """Validate that the worktree is properly linked to the main repository."""
    repo_root = get_repo_root()

    # Check if the worktree's .git file points to the main repository
    git_file = os.path.join(worktree_path, ".git")
    if not os.path.isfile(git_file):
        print(f"[x] Error: {worktree_path} is not a valid linked worktree")
        sys.exit(1)

    try:
        with open(git_file, "r") as f:
            git_content = f.read().strip()
            if not git_content.startswith("gitdir: "):
                print(f"[x] Error: {worktree_path} is not a valid linked worktree")
                sys.exit(1)

            # Extract the path to the main repository
            main_git_dir = git_content[8:]  # Remove "gitdir: " prefix
            if not os.path.isabs(main_git_dir):
                # Relative path, resolve it
                main_git_dir = os.path.join(worktree_path, main_git_dir)

            if not os.path.samefile(main_git_dir, os.path.join(repo_root, ".git")):
                print(
<<<<<<< HEAD
                    f"[x] Error: {worktree_path} is not linked to the expected repository"
=======
                    f"[x] Error: {worktree_path} is not linked to the expected "
                    "repository"
>>>>>>> 37128a5a
                )
                sys.exit(1)
    except IOError as e:
        print(f"[x] Error reading worktree link: {e}")
        sys.exit(1)


def validate_pod_name(name: str) -> None:
    """Validate that the pod name is valid."""
    if not name or not name.strip():
        print("[x] Error: Pod name cannot be empty")
        sys.exit(1)

    # Check for invalid characters that could cause issues
    invalid_chars = ["/", "\\", ":", "*", "?", '"', "<", ">", "|"]
    for char in invalid_chars:
        if char in name:
            print(f"[x] Error: Pod name cannot contain '{char}'")
            sys.exit(1)

    # Check if name is too long
    if len(name) > 50:
        print("[x] Error: Pod name is too long (max 50 characters)")
        sys.exit(1)

    # Check if the branch name would conflict with existing branches
    branch_name = f"pods/{name}"
    if branch_exists(branch_name):
        print(f"[!] Warning: Branch '{branch_name}' already exists")
        print("    This pod will reuse the existing branch")


def branch_exists(branch: str) -> bool:
    """Check if a local git branch exists."""
    repo_root = get_repo_root()
    code = subprocess.run(
        [
            "git",
            "rev-parse",
            "--verify",
            branch,
        ],
        stdout=subprocess.DEVNULL,
        stderr=subprocess.DEVNULL,
        cwd=repo_root,
    ).returncode
    return code == 0


def remote_branch_exists(branch: str) -> bool:
    """Check if a branch exists on the remote 'origin'."""
    repo_root = get_repo_root()
    code = subprocess.run(
        [
            "git",
            "ls-remote",
            "--exit-code",
            "--heads",
            "origin",
            branch,
        ],
        stdout=subprocess.DEVNULL,
        stderr=subprocess.DEVNULL,
        cwd=repo_root,
    ).returncode
    return code == 0


def open_editor(path: str) -> None:
    """Open the given path in user's preferred editor."""
    editor = _get_preferred_editor()

    if editor:
        try:
            # Handle different editor types
            if editor in ["cursor", "code"]:
                # Modern editors with --new-window support
                subprocess.Popen([editor, "--new-window", path])
            elif editor in ["vim", "nvim", "emacs"]:
                # Terminal editors
                subprocess.Popen([editor, path])
            elif editor in ["subl", "atom"]:
                # Text editors
                subprocess.Popen([editor, path])
            else:
                # Generic editor - try to open
                subprocess.Popen([editor, path])

            print(f"[✓] Opened in {editor}")
        except Exception as e:
            print(f"[!] Warning: Could not open editor {editor}: {e}")
            print(f"    Pod created at: {path}")
    else:
        print(f"[!] No editor found. Pod created at: {path}")
        print(
<<<<<<< HEAD
            "    Configure editor in ~/.taskpodsrc or set TASKPODS_EDITOR environment variable"
=======
            "    Configure editor in ~/.taskpodsrc or set TASKPODS_EDITOR "
            "environment variable"
>>>>>>> 37128a5a
        )
        print("    Supported editors: cursor, code, vim, nvim, emacs, subl, atom")


def _get_preferred_editor() -> Optional[str]:
    """Get user's preferred editor with fallback priority."""
    # 1. Command line argument (highest priority) - handled in start function
    # 2. Environment variable
    editor = os.environ.get("TASKPODS_EDITOR")
    if editor:
        return editor

    # 3. Configuration file
    config_file = os.path.expanduser("~/.taskpodsrc")
    if os.path.exists(config_file):
        try:
            with open(config_file) as f:
                config = json.load(f)
                editor = config.get("editor")
                if editor and isinstance(editor, str):
                    return editor  # type: ignore[no-any-return]
        except (json.JSONDecodeError, IOError):
            pass  # Silently ignore config file errors

    # 4. Intelligent defaults (lowest priority)
    # Try modern editors first, then terminal editors
    modern_editors = ["cursor", "code", "subl", "atom"]
    terminal_editors = ["vim", "nvim", "emacs"]

    for editor in modern_editors + terminal_editors:
        editor_path = shutil.which(editor)
        if editor_path:
            return editor_path

    return None


def start(args: argparse.Namespace) -> None:
    """Create a new pod worktree and branch."""
    ensure_pods_dir()
    base = args.base
    name = args.name

    # Validate inputs
    validate_pod_name(name)
    validate_base_branch(base)

    branch = f"pods/{name}"
    worktree_path = os.path.join(get_pods_dir(), name)

    # Check if the worktree path is already in use
    if os.path.exists(worktree_path):
        # Check if it's actually a Git worktree
        if os.path.exists(os.path.join(worktree_path, ".git")):
            print(
<<<<<<< HEAD
                f"[x] Error: Pod path already exists and contains a Git repository: {worktree_path}"
=======
                f"[x] Error: Pod path already exists and contains a Git repository: "
                f"{worktree_path}"
>>>>>>> 37128a5a
            )
            print("    This might be an existing pod or a manually created directory")
            print("    Use 'taskpods list' to see existing pods")
            sys.exit(1)
        else:
            print(
<<<<<<< HEAD
                f"[x] Error: Pod path exists but is not a Git worktree: {worktree_path}"
=======
                f"[x] Error: Pod path exists but is not a Git worktree: "
                f"{worktree_path}"
>>>>>>> 37128a5a
            )
            print(
                "    Please remove this directory manually or choose a different name"
            )
            sys.exit(1)

    # Fetch and update base branch
    print(f"[*] Fetching {base}…")
    repo_root = get_repo_root()

    # Check if current directory is clean before switching branches
    if has_uncommitted_changes(repo_root):
        print("[x] Error: You have uncommitted changes in the main repository")
        print("    Please commit, stash, or discard them before creating a pod")
        sys.exit(1)

    try:
        sh(["git", "fetch", "origin", base], cwd=repo_root)
        # Ensure local base is up to date
        sh(["git", "checkout", base], cwd=repo_root)
        sh(["git", "pull", "--ff-only", "origin", base], cwd=repo_root)
    except subprocess.CalledProcessError as e:
        print(f"[x] Error updating base branch '{base}': {e}")
        sys.exit(1)

    if branch_exists(branch):
        print(f"[!] Branch {branch} exists, reusing it.")
    # Create worktree and branch
    print(f"[*] Creating worktree at {worktree_path} on {branch}")
    # `git worktree add -b` will create branch if it doesn’t exist
    try:
        sh(["git", "worktree", "add", "-b", branch, worktree_path, base], cwd=repo_root)
    except subprocess.CalledProcessError as e:
        print(f"[x] Error creating worktree: {e}")
        sys.exit(1)

    # Write metadata file for future reference
    meta = {
        "name": name,
        "branch": branch,
        "base": base,
        "created_by": "taskpods",
    }
    try:
        with open(os.path.join(worktree_path, ".taskpod.json"), "w") as f:
            json.dump(meta, f, indent=2)
    except IOError as e:
        print(f"[!] Warning: Could not write metadata file: {e}")
        # Continue anyway, this is not critical

    print(f"[✓] Pod ready: {worktree_path}  (branch: {branch})")

    # Handle editor selection with command line priority
    if args.editor:
        # User specified editor via command line
        try:
            if args.editor in ["cursor", "code"]:
                subprocess.Popen([args.editor, "--new-window", worktree_path])
            else:
                subprocess.Popen([args.editor, worktree_path])
            print(f"[✓] Opened in {args.editor}")
        except Exception as e:
            print(f"[!] Warning: Could not open editor {args.editor}: {e}")
            print(f"    Pod created at: {worktree_path}")
    else:
        # Use automatic editor selection
        open_editor(worktree_path)


def list_pods(_args: argparse.Namespace) -> None:
    """List all active pod worktrees."""
    pods_dir = get_pods_dir()
    if not os.path.isdir(pods_dir):
        print("(no pods)")
        return
    try:
        repo_root = get_repo_root()
        out = sout(["git", "worktree", "list", "--porcelain"], repo_root)
    except subprocess.CalledProcessError:
        print("[x] Failed to list worktrees")
        return
    blocks = [b for b in out.split("\n\n") if b.strip()]
    rows: List[Tuple[str, str, str]] = []
    for b in blocks:
        path: Optional[str] = None
        branch: Optional[str] = None
        for line in b.splitlines():
            if line.startswith("worktree "):
                path = line.split(" ", 1)[1]
            if line.startswith("branch "):
                branch = line.split(" ", 1)[1]
        if path and path.startswith(pods_dir):
            name = os.path.relpath(path, pods_dir)
            rows.append((name, branch or "", path))
    if not rows:
        print("(no pods)")
        return
    for name, branch, path in rows:
        print(f"- {name:<20} {branch:<30} {path}")


def done(args: argparse.Namespace) -> None:
    """Finish a pod: commit, push, open PR, optionally remove."""
    name = args.name
    validate_pod_name(name)
    worktree_path = os.path.join(get_pods_dir(), name)
    if not os.path.isdir(worktree_path):
        print(f"[x] No such pod: {name}")
        sys.exit(1)

    # Verify this is actually a Git worktree
    if not os.path.exists(os.path.join(worktree_path, ".git")):
        print(f"[x] Error: {worktree_path} is not a valid Git worktree")
        print("    This might be a manually created directory")
        sys.exit(1)
    try:
        branch = sout(["git", "rev-parse", "--abbrev-ref", "HEAD"], cwd=worktree_path)
    except subprocess.CalledProcessError:
        print(f"[x] Error: Could not determine current branch in {worktree_path}")
        sys.exit(1)

    # Verify the worktree is on the expected branch
    expected_branch = f"pods/{name}"
    if branch != expected_branch:
        print(
<<<<<<< HEAD
            f"[!] Warning: Worktree is on branch '{branch}', expected '{expected_branch}'"
=======
            f"[!] Warning: Worktree is on branch '{branch}', expected "
            f"'{expected_branch}'"
>>>>>>> 37128a5a
        )
        print("    This might indicate the worktree was modified manually")
        response = input("    Continue anyway? (y/N): ")
        if response.lower() != "y":
            print("[*] Operation cancelled")
            return

    # Validate the worktree link
    validate_worktree_link(worktree_path)

    print(f"[*] Staging and committing in {branch}…")

    try:
        sh(["git", "add", "-A"], cwd=worktree_path)
        msg = args.message or f"pod({name}): complete"
        # Allow commit to fail (e.g. nothing to commit)
        commit_result = subprocess.run(["git", "commit", "-m", msg], cwd=worktree_path)
        if commit_result.returncode != 0:
            print("[!] Warning: Nothing to commit or commit failed")
    except subprocess.CalledProcessError as e:
        print(f"[x] Error staging changes: {e}")
        sys.exit(1)

    try:
        sh(["git", "push", "-u", "origin", branch], cwd=worktree_path)
    except subprocess.CalledProcessError as e:
        print(f"[x] Error pushing to remote: {e}")
        sys.exit(1)

    if not args.no_pr and have("gh"):
        print("[*] Opening PR via gh…")
        # Determine base branch from metadata if available
        base = "main"
        meta_path = os.path.join(worktree_path, ".taskpod.json")
        if os.path.exists(meta_path):
            try:
                with open(meta_path, "r") as f:
                    meta_data = json.load(f)
                    base = meta_data.get("base", "main")
            except (json.JSONDecodeError, IOError) as e:
                print(f"[!] Warning: Could not read metadata file: {e}")
                # Fall back to default base branch
        # Use gh to create a PR; ignore failures
        try:
            pr_result = subprocess.run(
                [
                    "gh",
                    "pr",
                    "create",
                    "--fill",
                    "--base",
                    base,
                    "--head",
                    branch,
                ],
                cwd=worktree_path,
                capture_output=True,
                text=True,
            )
            if pr_result.returncode == 0:
                print("[✓] Pull request created successfully")
            else:
                print(f"[!] Warning: Failed to create PR: {pr_result.stderr}")
        except Exception as e:
            print(f"[!] Warning: Could not create PR: {e}")

    if args.remove:
        # Check for uncommitted changes
        if has_uncommitted_changes(worktree_path):
            print("[!] Warning: You have uncommitted changes in this pod")
            print("    These changes will be lost when removing the worktree")
            response = input("    Continue anyway? (y/N): ")
            if response.lower() != "y":
                print("[*] Worktree removal cancelled")
                return

        print("[*] Removing worktree…")
        repo_root = get_repo_root()
        try:
            sh(["git", "worktree", "remove", "--force", worktree_path], cwd=repo_root)
            print(f"[✓] Worktree removed: {worktree_path}")
        except subprocess.CalledProcessError as e:
            print(f"[x] Error removing worktree: {e}")
            sys.exit(1)
        # Keep branch for PR; deletion can be performed manually
    print("[✓] Done.")


def abort(args: argparse.Namespace) -> None:
    """Abort a pod: delete worktree and branch if unpushed."""
    name = args.name
    validate_pod_name(name)
    worktree_path = os.path.join(get_pods_dir(), name)
    if not os.path.isdir(worktree_path):
        print(f"[x] No such pod: {name}")
        sys.exit(1)

    # Verify this is actually a Git worktree
    if not os.path.exists(os.path.join(worktree_path, ".git")):
        print(f"[x] Error: {worktree_path} is not a valid Git worktree")
        print("    This might be a manually created directory")
        sys.exit(1)
    try:
        branch = sout(["git", "rev-parse", "--abbrev-ref", "HEAD"], cwd=worktree_path)
    except subprocess.CalledProcessError:
        print(f"[x] Error: Could not determine current branch in {worktree_path}")
        sys.exit(1)

    # Verify the worktree is on the expected branch
    expected_branch = f"pods/{name}"
    if branch != expected_branch:
        print(
<<<<<<< HEAD
            f"[!] Warning: Worktree is on branch '{branch}', expected '{expected_branch}'"
=======
            f"[!] Warning: Worktree is on branch '{branch}', expected "
            f"'{expected_branch}'"
>>>>>>> 37128a5a
        )
        print("    This might indicate the worktree was modified manually")
        response = input("    Continue anyway? (y/N): ")
        if response.lower() != "y":
            print("[*] Operation cancelled")
            return

    # Validate the worktree link
    validate_worktree_link(worktree_path)

    # Check for uncommitted changes
    if has_uncommitted_changes(worktree_path):
        print("[!] Warning: You have uncommitted changes in this pod")
        print("    These changes will be lost when aborting")
        response = input("    Continue anyway? (y/N): ")
        if response.lower() != "y":
            print("[*] Abort cancelled")
            return

    pushed = remote_branch_exists(branch)
    if pushed:
        print(
            f"[!] Branch {branch} exists on origin.  Refusing to abort automatically."
        )
        print("    Consider `taskpods done` or remove manually after merging.")
        sys.exit(2)
    print(f"[*] Removing worktree {worktree_path} and deleting {branch}…")
    repo_root = get_repo_root()

    try:
        sh(["git", "worktree", "remove", "--force", worktree_path], cwd=repo_root)
    except subprocess.CalledProcessError as e:
        print(f"[x] Error removing worktree: {e}")
        sys.exit(1)

    if branch_exists(branch):
        try:
            sh(["git", "branch", "-D", branch], cwd=repo_root)
        except subprocess.CalledProcessError as e:
            print(f"[!] Warning: Could not delete branch {branch}: {e}")
            # Continue anyway, the worktree is already removed
    print("[✓] Aborted.")


def prune(_args: argparse.Namespace) -> None:
    """Remove pods whose remote branches are merged into their base."""
    try:
        repo_root = get_repo_root()
        out = sout(["git", "worktree", "list", "--porcelain"], repo_root)
    except subprocess.CalledProcessError:
        print("[x] Failed to list worktrees")
        return
    blocks = [b for b in out.split("\n\n") if b.strip()]
    for b in blocks:
        path: Optional[str] = None
        branch: Optional[str] = None
        for line in b.splitlines():
            if line.startswith("worktree "):
                path = line.split(" ", 1)[1]
            if line.startswith("branch "):
                branch = line.split(" ", 1)[1]
        if not path or not branch or not path.startswith(get_pods_dir()):
            continue
        # Determine base branch from metadata
        base = "main"
        meta_path = os.path.join(path, ".taskpod.json")
        if os.path.exists(meta_path):
            try:
                with open(meta_path, "r") as f:
                    meta_data = json.load(f)
                    base = meta_data.get("base", "main")
            except (json.JSONDecodeError, IOError) as e:
                print(f"[!] Warning: Could not read metadata file for {path}: {e}")
                # Fall back to default base branch
        # Find remote branches merged into base
        try:
            merged = subprocess.run(
                [
                    "git",
                    "branch",
                    "--remotes",
                    "--merged",
                    f"origin/{base}",
                ],
                cwd=repo_root,
                capture_output=True,
                text=True,
            ).stdout
            if f"origin/{branch}" in merged:
                print(f"[*] Pruning {path} (merged into {base})")
                try:
                    sh(["git", "worktree", "remove", "--force", path], cwd=repo_root)
                    print(f"[✓] Pruned {path}")
                except subprocess.CalledProcessError as e:
                    print(f"[!] Warning: Could not remove worktree {path}: {e}")
                # Keep remote branch; deletion should be manual
        except subprocess.CalledProcessError as e:
            print(f"[!] Warning: Could not check merge status for {branch}: {e}")
            continue


def main() -> None:
    # Ensure we're in a Git repository before proceeding
    try:
        get_repo_root()
        check_remote_origin()
        check_git_operations_in_progress()
    except SystemExit:
        # get_repo_root already printed the error and called sys.exit(1)
        return

    parser = argparse.ArgumentParser(
        prog="taskpods",
        description="Parallel AI task pods via git worktrees.",
    )
    sub = parser.add_subparsers(dest="cmd")

    s = sub.add_parser("start", help="create a new pod")
    s.add_argument("name")
    s.add_argument(
        "--base", default="main", help="base branch to fork from (default: main)"
    )
    s.add_argument(
        "--editor", help="specify editor to open (overrides config and environment)"
    )
    s.set_defaults(func=start)

    s2 = sub.add_parser("done", help="commit, push, optionally remove pod")
    s2.add_argument("name")
    s2.add_argument("-m", "--message", dest="message", help="commit message")
    s2.add_argument("--no-pr", action="store_true", help="do not open a pull request")
    s2.add_argument(
        "--remove",
        action="store_true",
        help="remove the worktree after pushing (branch stays)",
    )
    s2.set_defaults(func=done)

    s3 = sub.add_parser("abort", help="delete unpushed pod")
    s3.add_argument("name")
    s3.set_defaults(func=abort)

    s4 = sub.add_parser("list", help="list pods")
    s4.set_defaults(func=list_pods)

    s5 = sub.add_parser("prune", help="remove merged pods")
    s5.set_defaults(func=prune)

    args = parser.parse_args()
    if not args.cmd:
        parser.print_help()
        sys.exit(1)
    args.func(args)


if __name__ == "__main__":
    main()<|MERGE_RESOLUTION|>--- conflicted
+++ resolved
@@ -153,12 +153,8 @@
 
     if os.path.exists(cherry_pick):
         print(
-<<<<<<< HEAD
-            "[x] Error: A cherry-pick is in progress. Please complete or abort it first."
-=======
             "[x] Error: A cherry-pick is in progress. Please complete or abort it "
             "first."
->>>>>>> 37128a5a
         )
         sys.exit(1)
 
@@ -188,12 +184,8 @@
 
             if not os.path.samefile(main_git_dir, os.path.join(repo_root, ".git")):
                 print(
-<<<<<<< HEAD
-                    f"[x] Error: {worktree_path} is not linked to the expected repository"
-=======
                     f"[x] Error: {worktree_path} is not linked to the expected "
                     "repository"
->>>>>>> 37128a5a
                 )
                 sys.exit(1)
     except IOError as e:
@@ -289,12 +281,8 @@
     else:
         print(f"[!] No editor found. Pod created at: {path}")
         print(
-<<<<<<< HEAD
-            "    Configure editor in ~/.taskpodsrc or set TASKPODS_EDITOR environment variable"
-=======
             "    Configure editor in ~/.taskpodsrc or set TASKPODS_EDITOR "
             "environment variable"
->>>>>>> 37128a5a
         )
         print("    Supported editors: cursor, code, vim, nvim, emacs, subl, atom")
 
@@ -350,24 +338,16 @@
         # Check if it's actually a Git worktree
         if os.path.exists(os.path.join(worktree_path, ".git")):
             print(
-<<<<<<< HEAD
-                f"[x] Error: Pod path already exists and contains a Git repository: {worktree_path}"
-=======
                 f"[x] Error: Pod path already exists and contains a Git repository: "
                 f"{worktree_path}"
->>>>>>> 37128a5a
             )
             print("    This might be an existing pod or a manually created directory")
             print("    Use 'taskpods list' to see existing pods")
             sys.exit(1)
         else:
             print(
-<<<<<<< HEAD
-                f"[x] Error: Pod path exists but is not a Git worktree: {worktree_path}"
-=======
                 f"[x] Error: Pod path exists but is not a Git worktree: "
                 f"{worktree_path}"
->>>>>>> 37128a5a
             )
             print(
                 "    Please remove this directory manually or choose a different name"
@@ -493,12 +473,8 @@
     expected_branch = f"pods/{name}"
     if branch != expected_branch:
         print(
-<<<<<<< HEAD
-            f"[!] Warning: Worktree is on branch '{branch}', expected '{expected_branch}'"
-=======
             f"[!] Warning: Worktree is on branch '{branch}', expected "
             f"'{expected_branch}'"
->>>>>>> 37128a5a
         )
         print("    This might indicate the worktree was modified manually")
         response = input("    Continue anyway? (y/N): ")
@@ -611,12 +587,8 @@
     expected_branch = f"pods/{name}"
     if branch != expected_branch:
         print(
-<<<<<<< HEAD
-            f"[!] Warning: Worktree is on branch '{branch}', expected '{expected_branch}'"
-=======
             f"[!] Warning: Worktree is on branch '{branch}', expected "
             f"'{expected_branch}'"
->>>>>>> 37128a5a
         )
         print("    This might indicate the worktree was modified manually")
         response = input("    Continue anyway? (y/N): ")
