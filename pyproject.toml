--- conflicted
+++ resolved
@@ -49,9 +49,6 @@
     "flake8>=6.0.0",
     "flake8-docstrings>=0.2.3",
     "mypy>=1.0.0",
-<<<<<<< HEAD
-    "packaging>=21.0.0",
-=======
     "pre-commit>=3.0.0",
     "coverage>=7.0.0",
     "bandit>=1.7.0",
@@ -60,7 +57,6 @@
     "twine>=4.0.0",
     "pytest-mock>=3.10.0",
     "pytest-asyncio>=0.21.0",
->>>>>>> 37128a5a
 ]
 
 [tool.setuptools]
